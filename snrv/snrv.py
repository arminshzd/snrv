--- conflicted
+++ resolved
@@ -305,14 +305,11 @@
             C = 0.5 * (C01 + C10)
 
             # - applying nugget regularization
-<<<<<<< HEAD
             # Q += (
             #     torch.eye(Q.size()[0], dtype=torch.float, requires_grad=False)
             #     * torch.finfo(torch.float32).eps
             # )
-=======
-            # Q += torch.eye(Q.size()[0], dtype=torch.float, requires_grad=False) * torch.finfo(torch.float32).eps
->>>>>>> b30100ac
+
 
             # solving generalized eigenvalue problem Cv = wQv using Cholesky trick to enable backpropagation
             evals, _ = gen_eig_chol(C, Q)
