--- conflicted
+++ resolved
@@ -86,10 +86,6 @@
             """Q matrix is not positive semi-definite. Try reducing the learning rate,
              increasing the batch size or asking for fewer CVs (decreasing output_size)"""
         )
-<<<<<<< HEAD
-
-=======
->>>>>>> b30100ac
     Linv = torch.linalg.inv(L)
     LTinv = torch.linalg.inv(L.t())
 
