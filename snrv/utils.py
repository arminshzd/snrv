import torch

__all__ = [
    "stable_symmetric_inverse",
    "gen_eig_chol",
    "accumulate_correlation_matrices",
]


def stable_symmetric_inverse(A, ret_sqrt=False):
    """
    Utility function to return stable inverse A^(-1) or sqrt of inverse A^(-0.5) of a symmetric matrix A
    Ref.: https://github.com/markovmodel/deeptime

    Proceeds by diagonalizing matrix, setting eigenvalues smaller than threshold to zero, performing operations
    on diagonlized matrix, reprojecting back to original basis

    Parameters
    ----------
    A : torch.tensor
        symmetric matrix

    ret_sqrt : bool, default = False
        indicator flag as to whether to return square root of inverse

    Return
    ------
    B : torch.tensor
        stable inverse approximation to A^(-1) or A^(-0.5) depending on ret_sqrt flag
    """
    assert torch.allclose(A, A.t(), atol=1e-6)

    w, V = torch.linalg.eigh(A)

    w = torch.where(w > torch.finfo(torch.float32).eps, w, torch.zeros_like(w))

    if ret_sqrt:
        B = torch.matmul(V, torch.matmul(torch.diag(w ** (-0.5)), V.t()))
    else:
        B = torch.matmul(V, torch.matmul(torch.diag(w ** (-1.0)), V.t()))

    return B


def gen_eig_chol(C, Q):
    """
    Solution of symmetric generalized eigenvalue problem using Cholesky decomposition to convert to regular
    symmetric eigenvalue problem
    Ref: Sidky, Chen, Ferguson J. Chem. Phys. 150, 214114 (2019); doi: 10.1063/1.5092521

    C*v_i = w_i*Q*v_i (generalized eigenvalue problem)

    Q = L*LT
    Ctilde = Linv*C*LTinv
    vtilde_i = LT*v_i

    Ctilde*vtilde_i = w_i*v_i (regular eigenvalue problem)
    v_i = LTinv*vtilde_i

    Parameters
    ----------
    C : torch.tensor
        symmetric matrix

    Q : torch.tensor
        symmetric matrix

    Return
    ------
    w : torch.tensor
        eigenvalues in non-ascending order

    v : torch.tensor
        eigenvectors in non-ascending order
    """
    # assert torch.allclose(C, C.t(), atol=1e-6)
    # assert torch.allclose(Q, Q.t(), atol=1e-6)

    # Cholesky
    # N.B. torch.linalg.cholesky checks for Hermitian matrix automatically and throws runtime error if violated
<<<<<<< HEAD
    
    L = torch.linalg.cholesky(Q)
=======
    try:
        L = torch.linalg.cholesky(Q)
    except RuntimeError:
        raise ValueError(
            """Q matrix is not positive semi-definite. Try reducing the learning rate
             or asking for fewer CVs (decreasing output_size)"""
        )

>>>>>>> 8bc84a3c
    Linv = torch.linalg.inv(L)
    LTinv = torch.linalg.inv(L.t())

    # Ctilde
    # N.B. Ctilde guaranteed to be symmetric if C is symmetric:
    # Let A = L^-1 * C * (L^T)^-1 = L^-1 * C * (L^-1)^T.
    # A^T = [L^-1 * C * (L^-1)^T]^T = L^-1 * C^T * (L^-1)^T = A, if C = C^T
    Ctilde = torch.matmul(Linv, torch.matmul(C, LTinv))

    # regular symmetric eigenvalue problem
    w, vtilde = torch.linalg.eigh(Ctilde)

    # correcting to generalized eigenvalue eigenvectors
    v = torch.matmul(LTinv, vtilde)

    # reordering to non-ascending
    w = torch.flip(w, [0])
    v = torch.flip(v, [1])

    return w, v


def accumulate_correlation_matrices(z_t0, z_tt, pathweight, C00, C01, C10, C11):
    """
    Accumulating instantaneous and time-lagged correlations in z_t0 and z_tt into pre-existing C00, C01, C10, C11

    Parameters
    ----------
    z_t0 : torch.tensor, n x n_comp, n = observations, n_comp = number of basis functions produced by network
        trajectory projected into basis functions learned by SNRV encoder

    z_tt : torch.tensor, n x n_comp, n = observations, n_comp = number of basis functions produced by network
        time-lagged trajectory of same length as trajectory projected into basis functions learned by SNRV encoder

    pathweight : float tensor, n = observations
        pathweights from Girsanov theorem between time lagged observations;
        identically unity (no reweighting rqd) for target potential == simulation potential

    C00 : torch.tensor, n_comp x n_comp
        correlation of z_t0 with z_t0

    C01 : torch.tensor, n_comp x n_comp
        correlation of z_t0 with z_tt

    C10 : torch.tensor, n_comp x n_comp
        correlation of z_tt with z_t0

    C11 : torch.tensor, n_comp x n_comp
        correlation of z_tt with z_tt

    Return
    ------
    C00 : torch.tensor, n_comp x n_comp
        correlation of z_t0 with z_t0

    C01 : torch.tensor, n_comp x n_comp
        correlation of z_t0 with z_tt

    C10 : torch.tensor, n_comp x n_comp
        correlation of z_tt with z_t0

    C11 : torch.tensor, n_comp x n_comp
        correlation of z_tt with z_tt
    """

    assert z_t0.size()[0] == z_tt.size()[0] == pathweight.size()[0]
    assert z_t0.size()[1] == z_tt.size()[1]

    # Let R = diag(pathweight), R = R^T
    # Let W = tile_vertical(pathweight)
    # C01 = X^T * (R * Y) = (R * X)^T * Y = X^T * (W .* Y) = (W .* X)^T * Y
    # - R version more elegant, W version less memory intensive
    W = torch.tile(torch.reshape(pathweight, (-1, 1)), (1, z_tt.size()[1]))
    z_tt_r = torch.multiply(W, z_tt)
    z_t0_r = torch.multiply(W, z_t0)
    C00 += torch.matmul(z_t0.t(), z_t0_r)
    C01 += torch.matmul(z_t0.t(), z_tt_r)
    C10 += torch.matmul(z_tt.t(), z_t0_r)
    C11 += torch.matmul(z_tt.t(), z_tt_r)

    return C00, C01, C10, C11<|MERGE_RESOLUTION|>--- conflicted
+++ resolved
@@ -78,10 +78,6 @@
 
     # Cholesky
     # N.B. torch.linalg.cholesky checks for Hermitian matrix automatically and throws runtime error if violated
-<<<<<<< HEAD
-    
-    L = torch.linalg.cholesky(Q)
-=======
     try:
         L = torch.linalg.cholesky(Q)
     except RuntimeError:
@@ -89,8 +85,7 @@
             """Q matrix is not positive semi-definite. Try reducing the learning rate
              or asking for fewer CVs (decreasing output_size)"""
         )
-
->>>>>>> 8bc84a3c
+        
     Linv = torch.linalg.inv(L)
     LTinv = torch.linalg.inv(L.t())
 
